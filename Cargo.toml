--- conflicted
+++ resolved
@@ -3,7 +3,9 @@
 description = "kubernetes openapi unmangler"
 version = "0.21.3"
 edition = "2021"
-authors = ["clux <sszynrae@gmail.com>"]
+authors = [
+    "clux <sszynrae@gmail.com>",
+]
 license = "Apache-2.0"
 readme = "./README.md"
 repository = "https://github.com/kube-rs/kopium"
@@ -28,49 +30,23 @@
 uninlined_format_args = "allow"
 
 [dependencies]
-<<<<<<< HEAD
-anyhow = "1.0.98"
-=======
-tokio = { version = "1.47.1", features = ["full"] }
 anyhow = "1.0.99"
-log = "0.4.27"
-env_logger = "0.11.6"
-serde_json = "1.0.142"
->>>>>>> 01263375
 clap = { version = "4.5", features = ["cargo", "derive"] }
 clap_complete = "4.5"
 env_logger = "0.11.6"
 heck = "0.5.0"
-<<<<<<< HEAD
 k8s-openapi = { version = "0.25.0", features = ["latest"] }
 kube = { version = "1.1.0", features = ["derive"] }
-libc = "0.2.174"
+libc = "0.2.175"
 log = "0.4.27"
 quote = "1.0.40"
 regex = "1.11.1"
 serde = { version = "1.0.219", features = ["derive"] }
-serde_json = "1.0.140"
+serde_json = "1.0.142"
 serde_yaml = "0.9.34"
 syn = "2.0"
-tokio = { version = "1.46.1", features = ["full"] }
-typed-builder = "0.21.0"
-=======
-syn = "2.0.106"
-libc = "0.2.175"
-regex = "1.11.1"
-
-[dependencies.k8s-openapi]
-version = "0.25.0"
-features = ["latest"]
-
-[dependencies.kube]
-version = "1.1.0"
-features = ["derive"]
-
-[dev-dependencies]
-schemars = "0.8.22"
+tokio = { version = "1.47.1", features = ["full"] }
 typed-builder = "0.21.1"
->>>>>>> 01263375
 
 [dev-dependencies]
 k8s-openapi = { version = "0.25.0", features = ["latest", "schemars"] }

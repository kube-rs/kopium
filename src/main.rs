--- conflicted
+++ resolved
@@ -336,11 +336,11 @@
                     if self.schema != "derived" {
                         println!(r#"#[kube(schema = "{}")]"#, self.schema);
                     }
-                    for trait_to_derive in &self.derive {
-                        if trait_to_derive == "JsonSchema" {
+                    for derive in &self.derive {
+                        if derive.derived_trait == "JsonSchema" {
                             continue;
                         }
-                        println!(r#"#[kube(derive="{}")]"#, trait_to_derive);
+                        println!(r#"#[kube(derive="{}")]"#, derive.derived_trait);
                     }
                 }
                 if s.is_enum {
@@ -411,21 +411,17 @@
     }
 
     fn print_derives(&self, s: &Container) {
-<<<<<<< HEAD
         let mut derives: Vec<String> = vec!["Serialize", "Deserialize", "Clone", "Debug"]
             .into_iter()
             .map(String::from)
             .collect();
 
-=======
-        let mut derives = vec!["Serialize", "Deserialize", "Clone", "Debug"];
->>>>>>> 38055d92
         if s.is_main_container() && !self.hide_kube {
             // CustomResource first for root struct
-            derives.insert(0, "CustomResource");
+            derives.insert(0, "CustomResource".to_string());
         }
         if self.builders {
-            derives.push("TypedBuilder");
+            derives.push("TypedBuilder".to_string());
         }
 
         for derive in &self.derive {
@@ -435,7 +431,6 @@
                 // or we can insert enum defaults
                 continue;
             }
-<<<<<<< HEAD
 
             // Only insert the trait if the target matches our container.
             if let Some(derived_trait) = match &derive.target {
@@ -466,9 +461,6 @@
                     derives.push(derived_trait.clone())
                 }
             }
-=======
-            derives.push(d);
->>>>>>> 38055d92
         }
 
         println!("#[derive({})]", derives.join(", "));

use std::path::PathBuf;
#[macro_use] extern crate log;
use anyhow::{anyhow, Context, Result};
use clap::{CommandFactory, Parser, Subcommand};
use k8s_openapi::apiextensions_apiserver::pkg::apis::apiextensions::v1::{
    CustomResourceDefinition, CustomResourceDefinitionVersion,
};
use kopium::{analyze, Config, Container};
use kube::{api, core::Version, Api, Client, ResourceExt};
use quote::format_ident;

#[derive(Parser)]
#[command(
    version = clap::crate_version!(),
    author = "clux <sszynrae@gmail.com>",
    about = "Kubernetes OPenapI UnMangler",
)]
struct Kopium {
    /// Give the name of the input CRD to use e.g. prometheusrules.monitoring.coreos.com
    #[arg(conflicts_with("file"))]
    crd: Option<String>,

    /// Point to the location of a CRD to use on disk
    #[arg(long = "filename", short, conflicts_with("crd"))]
    file: Option<PathBuf>,

    /// Use this CRD version if multiple versions are present
    #[arg(long)]
    api_version: Option<String>,

    /// Do not emit prelude
    #[arg(long)]
    hide_prelude: bool,

    /// Do not emit kube derive instructions; structs only
    ///
    /// If this is set, it makes any kube-derive specific options such as `--schema` unnecessary.
    #[arg(long)]
    hide_kube: bool,

    /// Emit doc comments from descriptions
    #[arg(long, short)]
    docs: bool,

    /// Emit builder derives via the typed_builder crate
    #[arg(long, short)]
    builders: bool,

    /// Schema mode to use for kube-derive
    ///
    /// The default is --schema=disabled and will compile without a schema,
    /// but the resulting crd cannot be applied into a cluster.
    ///
    /// --schema=manual requires the user to `impl JsonSchema for MyCrdSpec` elsewhere for the code to compile.
    /// Once this is done, the crd via `CustomResourceExt::crd()` can be applied into Kubernetes directly.
    ///
    /// --schema=derived implies `--derive JsonSchema`. The resulting schema will compile without external user action.
    /// The crd via `CustomResourceExt::crd()` can be applied into Kubernetes directly.
    #[arg(
        long,
        default_value = "disabled",
        value_parser = ["disabled", "manual", "derived"],
    )]
    schema: String,

    /// Derive these extra traits on generated structs
    #[arg(long,
        short = 'D',
        value_parser = ["Copy", "Default", "PartialEq", "Eq", "PartialOrd", "Ord", "Hash", "JsonSchema"],
    )]
    derive: Vec<String>,

    #[command(subcommand)]
    command: Option<Command>,

    /// Enable all automatation features
    ///
    /// This is a recommended, but early set of features that generates the most rust native code.
    ///
    /// It contains an unstable set of of features and may get expanded in the future.
    ///
    /// Setting --auto enables: --schema=derived --derive=JsonSchema --docs
    #[arg(long, short = 'A')]
    auto: bool,

    /// Elide the following containers from the output
    ///
    /// This allows manual customization of structs from the output without having to remove it from
    /// the output first.
    #[arg(long, short = 'e')]
    elide: Vec<String>,

    /// Relaxed interpretation
    ///
    /// This allows certain invalid openapi specs to be interpreted as arbitrary objects as used by argo workflows for example.
    /// the output first.
    #[arg(long)]
    relaxed: bool,

    /// Enable generation of custom Condition APIs.
    ///
    /// If false, it detects if a particular path is an array of Condition objects and uses a standard
    /// Condition API instead of generating a custom definition.
    #[arg(long)]
    no_condition: bool,

    /// Use BTreeMap to represent the map (additionalProperties) types.
    ///
    /// If false, HashMap is defaulted in representing the map types.
    #[arg(long)]
    btreemap: bool,
}

#[derive(Clone, Copy, Debug, Subcommand)]
#[command(args_conflicts_with_subcommands = true)]
enum Command {
    #[command(about = "List available CRDs", hide = true)]
    ListCrds,
    #[command(about = "Generate completions", hide = true)]
    Completions {
        #[arg(help = "The shell to generate completions for")]
        shell: clap_complete::Shell,
    },
}

#[tokio::main]
async fn main() -> Result<()> {
    env_logger::init();
    // Ignore SIGPIPE errors to avoid having to use let _ = write! everywhere
    // See https://github.com/rust-lang/rust/issues/46016
    #[cfg(unix)]
    unsafe {
        libc::signal(libc::SIGPIPE, libc::SIG_DFL);
    }

    let mut args = Kopium::parse();
    if args.auto {
        args.docs = true;
        args.schema = "derived".into();
    }
    if args.schema == "derived" && !args.derive.contains(&"JsonSchema".to_string()) {
        args.derive.push("JsonSchema".to_string());
    }
    args.dispatch().await
}

fn get_stdin_data() -> Result<String> {
    use std::io::{stdin, Read};
    let mut buf = Vec::new();
    stdin().read_to_end(&mut buf)?;
    let input = String::from_utf8(buf)?;
    Ok(input)
}

impl Kopium {
    async fn dispatch(&self) -> Result<()> {
        if let Some(name) = self.crd.as_deref() {
            let api = Client::try_default()
                .await
                .map(Api::<CustomResourceDefinition>::all)?;
            let crd = api.get(name).await?;
            self.generate(crd).await
        } else if let Some(f) = self.file.as_deref() {
            // no cluster access needed in this case
            let data = if f.to_string_lossy() == "-" {
                get_stdin_data().with_context(|| "Failed to read from stdin".to_string())?
            } else {
                std::fs::read_to_string(f).with_context(|| format!("Failed to read {}", f.display()))?
            };

            let crd: CustomResourceDefinition = serde_yaml::from_str(&data)?;
            self.generate(crd).await
        } else if let Some(command) = self.command {
            match command {
                Command::ListCrds => {
                    let api = Client::try_default()
                        .await
                        .map(Api::<CustomResourceDefinition>::all)?;
                    self.list_crds(api).await
                }
                Command::Completions { shell } => self.completions(shell),
            }
        } else {
            self.help()
        }
    }

    async fn generate(&self, crd: CustomResourceDefinition) -> Result<()> {
        let version = self.api_version.as_deref();
        let version = find_crd_version(&crd, version)?;
        let data = version
            .schema
            .as_ref()
            .and_then(|schema| schema.open_api_v3_schema.clone());
        let version_name = version.name.clone();

        let kind = &crd.spec.names.kind;
        let plural = &crd.spec.names.plural;
        let group = &crd.spec.group;
        let scope = &crd.spec.scope;

        self.print_generation_warning();

        if let Some(schema) = data {
            log::debug!("schema: {}", serde_json::to_string_pretty(&schema)?);
            let cfg = Config {
                no_condition: self.no_condition,
<<<<<<< HEAD
                btreemap: self.btreemap,
=======
                relaxed: self.relaxed,
>>>>>>> d5d68647
            };
            let structs = analyze(schema, kind, cfg)?
                .rename()
                .builder_fields(self.builders)
                .0;

            if !self.hide_prelude {
                self.print_prelude(&structs);
            }

            for s in &structs {
                if s.level == 0 {
                    continue; // ignoring root struct
                } else {
                    if self.elide.contains(&s.name) {
                        debug!("eliding {} from the output", s.name);
                        continue;
                    }
                    self.print_docstr(&s.docs, "");
                    if s.is_main_container() {
                        self.print_derives(s);
                        //root struct gets kube derives unless opted out
                        if !self.hide_kube {
                            println!(
                                r#"#[kube(group = "{}", version = "{}", kind = "{}", plural = "{}")]"#,
                                group, version_name, kind, plural
                            );
                            if scope == "Namespaced" {
                                println!(r#"#[kube(namespaced)]"#);
                            }
                            if version.subresources.as_ref().is_some_and(|c| c.status.is_some())
                                && self.has_status_resource(&structs)
                            {
                                println!(r#"#[kube(status = "{}Status")]"#, kind);
                            }
                            if self.schema != "derived" {
                                println!(r#"#[kube(schema = "{}")]"#, self.schema);
                            }
                        }
                        if s.is_enum {
                            println!("pub enum {} {{", s.name);
                        } else {
                            println!("pub struct {} {{", s.name);
                        }
                    } else {
                        self.print_derives(s);
                        let spec_trimmed_name = s.name.as_str().replace(&format!("{}Spec", kind), kind);
                        if s.is_enum {
                            println!("pub enum {} {{", spec_trimmed_name);
                        } else {
                            println!("pub struct {} {{", spec_trimmed_name);
                        }
                    }
                    for m in &s.members {
                        self.print_docstr(&m.docs, "    ");
                        if !m.serde_annot.is_empty() {
                            println!("    #[serde({})]", m.serde_annot.join(", "));
                        }
                        let name = format_ident!("{}", m.name);
                        for annot in &m.extra_annot {
                            println!("    {}", annot);
                        }
                        let spec_trimmed_type = m.type_.as_str().replace(&format!("{}Spec", kind), kind);
                        if s.is_enum {
                            // NB: only supporting plain enumerations atm, not oneOf
                            println!("    {},", name);
                        } else {
                            println!("    pub {}: {},", name, spec_trimmed_type);
                        }
                    }
                    println!("}}");
                    println!();
                }
            }
        } else {
            log::error!("no schema found for crd");
        }

        Ok(())
    }

    async fn list_crds(&self, api: Api<CustomResourceDefinition>) -> Result<()> {
        let lp = api::ListParams::default();
        api.list(&lp).await?.items.iter().for_each(|crd| {
            println!("{}", crd.name_any());
        });
        Ok(())
    }

    fn completions(&self, shell: clap_complete::Shell) -> Result<()> {
        let mut command = Self::command();
        clap_complete::generate(shell, &mut command, "kopium", &mut std::io::stdout());
        Ok(())
    }

    fn help(&self) -> Result<()> {
        Self::command().print_help()?;
        Ok(())
    }

    fn print_docstr(&self, doc: &Option<String>, indent: &str) {
        // print doc strings if requested in arguments
        if self.docs {
            if let Some(d) = doc {
                println!("{}/// {}", indent, d.replace('\n', &format!("\n{}/// ", indent)));
                // TODO: logic to split doc strings by sentence / length here
            }
        }
    }

    fn print_derives(&self, s: &Container) {
        let mut derives: Vec<String> = vec!["Serialize", "Deserialize", "Clone", "Debug"]
            .into_iter()
            .map(String::from)
            .collect();
        if s.is_main_container() && !self.hide_kube {
            // CustomResource first for root struct
            derives.insert(0, "CustomResource".to_string());
        }
        if self.builders {
            derives.push("TypedBuilder".to_string());
        }
        // add user derives last in order
        for d in &self.derive {
            if s.is_enum && d == "Default" {
                // Need to drop Default from enum as this cannot be derived.
                // Enum defaults need to either be manually derived
                // or we can insert enum defaults
                continue;
            }
            derives.push(d.clone());
        }
        println!("#[derive({})]", derives.join(", "));
    }

    fn has_status_resource(&self, results: &[Container]) -> bool {
        results
            .iter()
            .any(|o| o.is_status_container() && !o.members.is_empty())
    }

    fn print_prelude(&self, results: &[Container]) {
        if !self.hide_kube {
            println!("use kube::CustomResource;");
        }
        if self.builders {
            println!("use typed_builder::TypedBuilder;");
        }
        if self.derive.contains(&"JsonSchema".to_string()) {
            println!("use schemars::JsonSchema;");
        }
        println!("use serde::{{Serialize, Deserialize}};");
        if results.iter().any(|o| o.uses_btreemaps()) {
            println!("use std::collections::BTreeMap;");
        }
        if results.iter().any(|o| o.uses_hashmaps()) {
            println!("use std::collections::HashMap;");
        }
        if results.iter().any(|o| o.uses_datetime()) {
            println!("use chrono::{{DateTime, Utc}};");
        }
        if results.iter().any(|o| o.uses_date()) {
            println!("use chrono::naive::NaiveDate;");
        }
        if results.iter().any(|o| o.uses_int_or_string()) {
            println!("use k8s_openapi::apimachinery::pkg::util::intstr::IntOrString;");
        }
        if results.iter().any(|o| o.contains_conditions()) && !self.no_condition {
            println!("use k8s_openapi::apimachinery::pkg::apis::meta::v1::Condition;");
        }
        println!();
    }

    fn print_generation_warning(&self) {
        println!("// WARNING: generated by kopium - manual changes will be overwritten");
        let args = std::env::args().skip(1).collect::<Vec<_>>().join(" ");
        println!("// kopium command: kopium {}", args);
        println!("// kopium version: {}", clap::crate_version!());
        println!();
    }
}

fn find_crd_version<'a>(
    crd: &'a CustomResourceDefinition,
    version: Option<&str>,
) -> Result<&'a CustomResourceDefinitionVersion> {
    if let Some(version) = version {
        // pick specified version
        crd.spec
            .versions
            .iter()
            .find(|v| v.name == version)
            .ok_or_else(|| {
                anyhow!(
                    "Version '{}' not found in CRD '{}'\navailable versions are '{}'",
                    version,
                    crd.name_any(),
                    all_versions(crd)
                )
            })
    } else {
        // pick version with highest version priority
        crd.spec
            .versions
            .iter()
            .max_by_key(|v| Version::parse(&v.name).priority())
            .ok_or_else(|| anyhow!("CRD '{}' has no versions", crd.name_any()))
    }
}

fn all_versions(crd: &CustomResourceDefinition) -> String {
    let mut vers = crd
        .spec
        .versions
        .iter()
        .map(|v| v.name.as_str())
        .collect::<Vec<_>>();
    vers.sort_by_cached_key(|v| std::cmp::Reverse(Version::parse(v).priority()));
    vers.join(", ")
}<|MERGE_RESOLUTION|>--- conflicted
+++ resolved
@@ -205,11 +205,8 @@
             log::debug!("schema: {}", serde_json::to_string_pretty(&schema)?);
             let cfg = Config {
                 no_condition: self.no_condition,
-<<<<<<< HEAD
                 btreemap: self.btreemap,
-=======
                 relaxed: self.relaxed,
->>>>>>> d5d68647
             };
             let structs = analyze(schema, kind, cfg)?
                 .rename()
